--- conflicted
+++ resolved
@@ -284,11 +284,6 @@
 	strncpy(h[incBlock].eyecatch, "FIRES", sizeof(h->eyecatch));
 
     strncpy(h[incBlock].fName, path, sizeof h->fName);
-<<<<<<< HEAD
-
-=======
-    
->>>>>>> 75b28a91
     strncpy(h[incBlock].uid, "user0000", sizeof h->uid);
 
     strncpy(h[incBlock].gid, "group4b0", sizeof h->gid);
@@ -322,7 +317,7 @@
     if(memcmp(h, "FIRES", 6) != 0) //file system has not been initialized
     {
         debug_ustar("checkFSInit: INITIALIZING FILESYSTEM");
-<<<<<<< HEAD
+
         strncpy((char *)h, "FIRES", 6);
 		int dot = init_fsRecord(fsptr, fssize, "/.", 't', 0);				// What do we call root directory?
 		int dot_dot = init_fsRecord(fsptr, fssize, "/..", 't', 0);
@@ -333,22 +328,7 @@
 		if(dot && dot_dot && slsh){
 			return TRUE;
 		}
-=======
-		int dot = init_fsRecord(fsptr, fssize, "/.", 't', 0);				// What do we call root directory?
-		int dot_dot = init_fsRecord(fsptr, fssize, "/..", 't', 0);
-
-		printf("dot: %i dot_dot: %i", dot, dot_dot);
-
-		if(dot && dot_dot){
-			return TRUE;
-		}
-		
-        //strncpy((char *)h, "FIRES", 6);
-
-        //This should be to initialize the file system, NOT a single record.
-        strncpy((char *)h, "FIRES", 6);
-
->>>>>>> 75b28a91
+
     }
 //Commenting out as it breaks everything.
 
@@ -356,11 +336,8 @@
 	{
 
         printf("Finding initializing file in checkFsInit.");
-<<<<<<< HEAD
+
         //init_fsRecord(fsptr, fssize, path, isDirectory_fsRecord(fsptr, path),0 );
-=======
-        init_fsRecord(fsptr, fssize, path, isDirectory_fsRecord(fsptr, path),0 );
->>>>>>> 75b28a91
 
 		return TRUE;
 	}
@@ -491,11 +468,8 @@
 	int names_count = 0;
 
 	// iterate through FS blocks.
-<<<<<<< HEAD
-	for( int i = 1; fssize > (i*512); i++){
-=======
+
 	for( int i = 1; fssize > (i*BLOCKSIZE); i++){
->>>>>>> 75b28a91
 		if(memcmp(&(h[i-1].eyecatch), "FIRES", 6) == 0)
         {
 			if(!strncmp(h[i-1].fName, path, strlen(path))){
